#
# Copyright (C) 2019-2023 Intel Corporation
#
# SPDX-License-Identifier: MIT
#

function(ADD_SUPPORTED_TEST_PRODUCT_FAMILIES_DEFINITION)
  set(NEO_SUPPORTED_PRODUCT_FAMILIES ${ALL_TESTED_PRODUCT_FAMILY})
  string(REPLACE ";" "," NEO_SUPPORTED_PRODUCT_FAMILIES "${NEO_SUPPORTED_PRODUCT_FAMILIES}")
  add_definitions(-DSUPPORTED_TEST_PRODUCT_FAMILIES=${NEO_SUPPORTED_PRODUCT_FAMILIES})
endfunction()

ADD_SUPPORTED_TEST_PRODUCT_FAMILIES_DEFINITION()
link_libraries(${ASAN_LIBS} ${TSAN_LIBS})

add_executable(neo_shared_tests
               ${CMAKE_CURRENT_SOURCE_DIR}/CMakeLists.txt
               ${CMAKE_CURRENT_SOURCE_DIR}/main.cpp
               ${CMAKE_CURRENT_SOURCE_DIR}/ult_specific_config.cpp
               ${NEO_SHARED_DIRECTORY}/helpers/allow_deferred_deleter.cpp
               ${NEO_SHARED_TEST_DIRECTORY}/common/tests_configuration.h
               ${NEO_SHARED_TEST_DIRECTORY}/common/test_macros/test_checks_shared.cpp
               $<TARGET_OBJECTS:mock_gmm>
               $<TARGET_OBJECTS:neo_libult_common>
               $<TARGET_OBJECTS:neo_libult_cs>
               $<TARGET_OBJECTS:neo_libult>
               $<TARGET_OBJECTS:neo_shared_mocks>
)

add_dependencies(neo_shared_tests test_dynamic_lib)

set_property(TARGET neo_shared_tests APPEND_STRING PROPERTY COMPILE_FLAGS ${ASAN_FLAGS})
set_target_properties(neo_shared_tests PROPERTIES FOLDER "${SHARED_TEST_PROJECTS_FOLDER}")

target_include_directories(neo_shared_tests PRIVATE
                           ${NEO_SHARED_TEST_DIRECTORY}/common/test_configuration/unit_tests
                           ${ENGINE_NODE_DIR}
                           ${NEO_SHARED_TEST_DIRECTORY}/common/test_macros/header${BRANCH_DIR_SUFFIX}
                           ${NEO_SHARED_TEST_DIRECTORY}/common/helpers/includes${BRANCH_DIR_SUFFIX}
)

if(UNIX AND NOT DISABLE_WDDM_LINUX)
  target_include_directories(neo_shared_tests PUBLIC ${WDK_INCLUDE_PATHS})
endif()

if(WIN32)
  target_link_libraries(neo_shared_tests dbghelp)
endif()

target_link_libraries(neo_shared_tests
                      gmock-gtest
                      ${NEO_SHARED_MOCKABLE_LIB_NAME}
                      ${NEO_EXTRA_LIBS}
)

if(MSVC)
  set_target_properties(neo_shared_tests PROPERTIES
                        VS_DEBUGGER_COMMAND_ARGUMENTS "--gtest_filter=* --gtest_catch_exceptions=0 --enable_default_listener --disable_pagefaulting_tests"
                        VS_DEBUGGER_WORKING_DIRECTORY "$(OutDir)"
  )
endif()

<<<<<<< HEAD
  add_dependencies(${TARGET_NAME} test_dynamic_lib)

  set_property(TARGET ${TARGET_NAME} APPEND_STRING PROPERTY COMPILE_FLAGS ${ASAN_FLAGS})
  set_target_properties(${TARGET_NAME} PROPERTIES FOLDER "${SHARED_TEST_PROJECTS_FOLDER}")

  target_include_directories(${TARGET_NAME} PRIVATE
                             ${NEO_SHARED_TEST_DIRECTORY}/common/test_configuration/unit_tests
                             ${ENGINE_NODE_DIR}
                             ${NEO_SHARED_TEST_DIRECTORY}/common/test_macros/header${BRANCH_DIR_SUFFIX}
                             ${NEO_SHARED_TEST_DIRECTORY}/common/helpers/includes${BRANCH_DIR_SUFFIX}
  )


  if (UNIX)
    target_link_libraries(${TARGET_NAME} pthread rt execinfo)
  elseif(WIN32)
    target_link_libraries(${TARGET_NAME} dbghelp)
  endif()

  target_link_libraries(${TARGET_NAME}
                        gmock-gtest
                        ${NEO_SHARED_MOCKABLE_LIB_NAME}
                        ${NEO_EXTRA_LIBS}
  )

  if(MSVC)
    set_target_properties(${TARGET_NAME} PROPERTIES
                          VS_DEBUGGER_COMMAND_ARGUMENTS "--gtest_filter=* --gtest_catch_exceptions=0 --enable_default_listener --disable_pagefaulting_tests"
                          VS_DEBUGGER_WORKING_DIRECTORY "$(OutDir)"
    )
  endif()

  if(COMPILER_SUPPORTS_SSE42)
    set_source_files_properties(helpers/uint16_sse4_tests.cpp PROPERTIES COMPILE_FLAGS -msse4.2)
  endif()

  add_subdirectory(${NEO_SHARED_TEST_DIRECTORY}/common "${NEO_BUILD_DIR}/shared/test/common")
  add_subdirectory_unique(mocks)
=======
if(COMPILER_SUPPORTS_SSE42)
  set_source_files_properties(helpers/uint16_sse4_tests.cpp PROPERTIES COMPILE_FLAGS -msse4.2)
endif()
>>>>>>> 9bf2edcf

add_subdirectory_unique(mocks)
add_subdirectories()

target_sources(neo_shared_tests PRIVATE
               $<TARGET_OBJECTS:neo_unit_tests_config>
               $<TARGET_OBJECTS:${BUILTINS_BINARIES_STATELESS_LIB_NAME}>
               $<TARGET_OBJECTS:${BUILTINS_BINARIES_BINDFUL_LIB_NAME}>
               $<TARGET_OBJECTS:${BUILTINS_BINARIES_BINDLESS_LIB_NAME}>
)
add_dependencies(unit_tests prepare_test_kernels_for_shared)
add_dependencies(unit_tests neo_shared_tests)

create_project_source_tree(neo_shared_tests)<|MERGE_RESOLUTION|>--- conflicted
+++ resolved
@@ -60,50 +60,9 @@
   )
 endif()
 
-<<<<<<< HEAD
-  add_dependencies(${TARGET_NAME} test_dynamic_lib)
-
-  set_property(TARGET ${TARGET_NAME} APPEND_STRING PROPERTY COMPILE_FLAGS ${ASAN_FLAGS})
-  set_target_properties(${TARGET_NAME} PROPERTIES FOLDER "${SHARED_TEST_PROJECTS_FOLDER}")
-
-  target_include_directories(${TARGET_NAME} PRIVATE
-                             ${NEO_SHARED_TEST_DIRECTORY}/common/test_configuration/unit_tests
-                             ${ENGINE_NODE_DIR}
-                             ${NEO_SHARED_TEST_DIRECTORY}/common/test_macros/header${BRANCH_DIR_SUFFIX}
-                             ${NEO_SHARED_TEST_DIRECTORY}/common/helpers/includes${BRANCH_DIR_SUFFIX}
-  )
-
-
-  if (UNIX)
-    target_link_libraries(${TARGET_NAME} pthread rt execinfo)
-  elseif(WIN32)
-    target_link_libraries(${TARGET_NAME} dbghelp)
-  endif()
-
-  target_link_libraries(${TARGET_NAME}
-                        gmock-gtest
-                        ${NEO_SHARED_MOCKABLE_LIB_NAME}
-                        ${NEO_EXTRA_LIBS}
-  )
-
-  if(MSVC)
-    set_target_properties(${TARGET_NAME} PROPERTIES
-                          VS_DEBUGGER_COMMAND_ARGUMENTS "--gtest_filter=* --gtest_catch_exceptions=0 --enable_default_listener --disable_pagefaulting_tests"
-                          VS_DEBUGGER_WORKING_DIRECTORY "$(OutDir)"
-    )
-  endif()
-
-  if(COMPILER_SUPPORTS_SSE42)
-    set_source_files_properties(helpers/uint16_sse4_tests.cpp PROPERTIES COMPILE_FLAGS -msse4.2)
-  endif()
-
-  add_subdirectory(${NEO_SHARED_TEST_DIRECTORY}/common "${NEO_BUILD_DIR}/shared/test/common")
-  add_subdirectory_unique(mocks)
-=======
 if(COMPILER_SUPPORTS_SSE42)
   set_source_files_properties(helpers/uint16_sse4_tests.cpp PROPERTIES COMPILE_FLAGS -msse4.2)
 endif()
->>>>>>> 9bf2edcf
 
 add_subdirectory_unique(mocks)
 add_subdirectories()
