--- conflicted
+++ resolved
@@ -204,10 +204,6 @@
     struct DrmMock : public Drm {
         using Drm::ioctlStatistics;
     };
-<<<<<<< HEAD
-    // ::testing::internal::CaptureStdout();
-=======
->>>>>>> 3357b8b9
 
     constexpr long long initialMin = std::numeric_limits<long long>::max();
     constexpr long long initialMax = 0;
