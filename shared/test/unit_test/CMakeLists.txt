--- conflicted
+++ resolved
@@ -49,13 +49,10 @@
                              ${NEO_SHARED_TEST_DIRECTORY}/common/helpers/includes${BRANCH_DIR_SUFFIX}
   )
 
-<<<<<<< HEAD
+
   if (UNIX)
     target_link_libraries(${TARGET_NAME} pthread rt execinfo)
-  else()
-=======
-  if(WIN32)
->>>>>>> c2147e32
+  elseif(WIN32)
     target_link_libraries(${TARGET_NAME} dbghelp)
   endif()
 
